--- conflicted
+++ resolved
@@ -44,10 +44,7 @@
  * Uses Random123 generators which provide 64(2x32), 128(4x32, 2x64)
  * and 256(4x64) random bits, this limits the supported output types,
  * which means `cl_double8` (512bit) is not supported, but `cl_uchar2` is.
-<<<<<<< HEAD
  *
-=======
->>>>>>> 6983de0b
  * \code
  * Random<cl_int> rand();
  * // Generate numbers from the same sequence
@@ -120,12 +117,8 @@
 /**
  * \code
  * RandomNormal<cl_double2> rand();
-<<<<<<< HEAD
- * output = mean + std_deviation * rand(element_index(seed));
+ * output = mean + std_deviation * rand(element_index(), seed);
  * \endcode
-=======
- * output = mean + std_deviation * rand(element_index(), seed);
->>>>>>> 6983de0b
  */
 template <class T, class Generator = random::philox>
 struct RandomNormal : UserFunction<RandomNormal<T,Generator>, T(cl_ulong, cl_ulong)> {
